/**
 * Orders Microservice - server.js
 * 
 * This microservice handles all order-related operations for the logistics tracking platform.
 * Features:
 * - Dual mode: Development (in-memory) or Production (AWS DynamoDB)
 * - Invoice integration with the Invoices microservice
 * - Complete API for order management
 */

const express = require('express');
const bodyParser = require('body-parser');
const cors = require('cors');
const AWS = require('aws-sdk');
const { v4: uuidv4 } = require('uuid');
const { body, validationResult } = require('express-validator');
const axios = require('axios');

// Initialize Express app
const app = express();
const PORT = process.env.PORT || 3001;

// Environment configuration
const isDevelopment = process.env.NODE_ENV !== 'production';
console.log(`Running in ${isDevelopment ? 'DEVELOPMENT' : 'PRODUCTION'} mode`);

// Invoices service configuration
const INVOICES_SERVICE_URL = process.env.INVOICES_SERVICE_URL || 'http://localhost:3002';

// Middleware
app.use(bodyParser.json());
app.use(bodyParser.urlencoded({ extended: true }));
app.use(cors());

// In-memory storage for development mode
const inMemoryOrders = {};

// Configure AWS based on environment
if (isDevelopment) {
  console.log('Using in-memory storage for orders');
} else {
  // Configure AWS SDK for production
  console.log('Configuring AWS SDK for DynamoDB storage');
  AWS.config.update({
    region: process.env.AWS_REGION || 'us-east-1'
  });
}

// Initialize AWS clients only in production mode
let dynamodb;
let docClient;
const TABLE_NAME = 'Orders';

if (!isDevelopment) {
  dynamodb = new AWS.DynamoDB();
  docClient = new AWS.DynamoDB.DocumentClient();
  
  // Check if the Orders table exists
  async function ensureTableExists() {
    try {
      console.log('Checking if DynamoDB table exists...');
      await dynamodb.describeTable({ TableName: TABLE_NAME }).promise();
      console.log(`Table ${TABLE_NAME} exists`);
      return true;
    } catch (error) {
      if (error.code === 'ResourceNotFoundException') {
        console.log(`Table ${TABLE_NAME} does not exist, creating it...`);
        return createTable();
      }
      console.error('Error checking DynamoDB table:', error);
      throw error;
    }
  }
  
  // Create the Orders table if it doesn't exist
  async function createTable() {
    const tableParams = {
      TableName: TABLE_NAME,
      KeySchema: [
        { AttributeName: 'orderId', KeyType: 'HASH' }
      ],
      AttributeDefinitions: [
        { AttributeName: 'orderId', AttributeType: 'S' }
      ],
      ProvisionedThroughput: {
        ReadCapacityUnits: 5,
        WriteCapacityUnits: 5
      }
    };
    
    try {
      await dynamodb.createTable(tableParams).promise();
      console.log(`Created table: ${TABLE_NAME}`);
      
      // Wait for table to become active
      console.log(`Waiting for table ${TABLE_NAME} to become active...`);
      await dynamodb.waitFor('tableExists', { TableName: TABLE_NAME }).promise();
      console.log(`Table ${TABLE_NAME} is now active`);
      
      return true;
    } catch (error) {
      console.error('Error creating DynamoDB table:', error);
      return false;
    }
  }
}

// Storage operations - abstracts away the difference between in-memory and DynamoDB
const orderStorage = {
  // Create a new order
  async create(order) {
    if (isDevelopment) {
      inMemoryOrders[order.orderId] = order;
      return order;
    } else {
      const params = {
        TableName: TABLE_NAME,
        Item: order
      };
      await docClient.put(params).promise();
      return order;
    }
  },
  
  // Get a specific order by ID
  async get(orderId) {
    if (isDevelopment) {
      return inMemoryOrders[orderId] || null;
    } else {
      const params = {
        TableName: TABLE_NAME,
        Key: { orderId }
      };
      const result = await docClient.get(params).promise();
      return result.Item || null;
    }
  },
  
  // Update an existing order
  async update(orderId, orderData) {
    if (isDevelopment) {
      if (!inMemoryOrders[orderId]) return null;
      inMemoryOrders[orderId] = { ...inMemoryOrders[orderId], ...orderData };
      return inMemoryOrders[orderId];
    } else {
      // First check if the order exists
      const existingOrder = await this.get(orderId);
      if (!existingOrder) return null;
      
      // Prepare update expression
      const updateParams = {
        TableName: TABLE_NAME,
        Key: { orderId },
        ReturnValues: 'ALL_NEW'
      };
      
      // Dynamically build the update expression
      const attributes = Object.keys(orderData);
      updateParams.UpdateExpression = 'set ' + attributes.map(attr => `#${attr} = :${attr}`).join(', ');
      
      // Build ExpressionAttributeNames
      updateParams.ExpressionAttributeNames = {};
      attributes.forEach(attr => {
        updateParams.ExpressionAttributeNames[`#${attr}`] = attr;
      });
      
      // Build ExpressionAttributeValues
      updateParams.ExpressionAttributeValues = {};
      attributes.forEach(attr => {
        updateParams.ExpressionAttributeValues[`:${attr}`] = orderData[attr];
      });
      
      const result = await docClient.update(updateParams).promise();
      return result.Attributes;
    }
  },
  
  // Delete an order
  async delete(orderId) {
    if (isDevelopment) {
      if (!inMemoryOrders[orderId]) return null;
      const deletedOrder = inMemoryOrders[orderId];
      delete inMemoryOrders[orderId];
      return deletedOrder;
    } else {
      const params = {
        TableName: TABLE_NAME,
        Key: { orderId },
        ReturnValues: 'ALL_OLD'
      };
      const result = await docClient.delete(params).promise();
      return result.Attributes || null;
    }
  },
  
  // List all orders
  async list() {
    if (isDevelopment) {
      return Object.values(inMemoryOrders);
    } else {
      const params = {
        TableName: TABLE_NAME
      };
      const result = await docClient.scan(params).promise();
      return result.Items || [];
    }
  },
  
  // Filter orders by status
  async filterByStatus(status) {
    if (isDevelopment) {
      return Object.values(inMemoryOrders).filter(order => order.status === status);
    } else {
      const params = {
        TableName: TABLE_NAME,
        FilterExpression: '#status = :statusValue',
        ExpressionAttributeNames: {
          '#status': 'status'
        },
        ExpressionAttributeValues: {
          ':statusValue': status
        }
      };
      const result = await docClient.scan(params).promise();
      return result.Items || [];
    }
  },
  
  // Filter orders by customer email
  async filterByEmail(email) {
    if (isDevelopment) {
      return Object.values(inMemoryOrders).filter(order => order.email === email);
    } else {
      const params = {
        TableName: TABLE_NAME,
        FilterExpression: 'email = :emailValue',
        ExpressionAttributeValues: {
          ':emailValue': email
        }
      };
      const result = await docClient.scan(params).promise();
      return result.Items || [];
    }
  }
};

// Input validation rules for creating/updating orders
const orderValidationRules = [
  // User information validation
  body('firstName').trim().notEmpty().withMessage('First name is required'),
  body('lastName').trim().notEmpty().withMessage('Last name is required'),
  body('address').trim().notEmpty().withMessage('Home address is required'),
  body('city').trim().notEmpty().withMessage('City is required'),
  body('state').trim().notEmpty().withMessage('State is required'),
  body('country').trim().notEmpty().withMessage('Country is required'),
  body('zipCode').trim().notEmpty().withMessage('Zip code is required'),
  body('email').isEmail().withMessage('Valid email is required'),
  body('phoneNumber').trim().notEmpty().withMessage('Phone number is required'),
  
  // Payment information validation
  body('payment.cardFirstName').trim().notEmpty().withMessage('Card first name is required'),
  body('payment.cardLastName').trim().notEmpty().withMessage('Card last name is required'),
  body('payment.billingAddress').trim().notEmpty().withMessage('Billing address is required'),
  body('payment.billingCity').trim().notEmpty().withMessage('Billing city is required'),
  body('payment.billingState').trim().notEmpty().withMessage('Billing state is required'),
  body('payment.billingCountry').trim().notEmpty().withMessage('Billing country is required'),
  body('payment.billingZipCode').trim().notEmpty().withMessage('Billing zip code is required'),
  body('payment.cardNumber').trim().isCreditCard().withMessage('Valid credit card number is required'),
  body('payment.securityNumber').isLength({ min: 3, max: 4 }).withMessage('Valid security code is required'),
  body('payment.expDate').matches(/^(0[1-9]|1[0-2])\/\d{2}$/).withMessage('Expiration date must be in MM/YY format'),
  
  // Product information validation
  body('product').trim().notEmpty().withMessage('Product name is required'),
  body('price').isFloat({ min: 0.01 }).withMessage('Valid product price is required'),
  body('shippingCost').isFloat({ min: 0 }).withMessage('Valid shipping cost is required')
];

// Async function to generate invoice
async function generateInvoice(orderId) {
  try {
    console.log(`Requesting invoice generation for order: ${orderId}`);
    const response = await axios.post(
      `${INVOICES_SERVICE_URL}/invoices/generate/${orderId}`
    );
    return {
      success: true,
      data: response.data
    };
  } catch (error) {
    console.error('Error generating invoice:', error.message);
    return {
      success: false,
      error: error.message
    };
  }
}

// Routes
// 0. Root route to provide API information
app.get('/', (req, res) => {
  res.status(200).json({
    message: 'Orders microservice is running',
    environment: isDevelopment ? 'development' : 'production',
    storage: isDevelopment ? 'in-memory' : 'AWS DynamoDB',
    endpoints: [
      { method: 'GET', path: '/health', description: 'Health check endpoint' },
      { method: 'GET', path: '/orders', description: 'Get all orders' },
      { method: 'POST', path: '/orders', description: 'Create a new order' },
      { method: 'GET', path: '/orders/:orderId', description: 'Get a specific order' },
      { method: 'PUT', path: '/orders/:orderId', description: 'Update an order' },
      { method: 'PATCH', path: '/orders/:orderId/status', description: 'Update order status' },
      { method: 'DELETE', path: '/orders/:orderId', description: 'Delete an order' },
      { method: 'GET', path: '/orders/status/:status', description: 'Filter orders by status' },
      { method: 'GET', path: '/orders/customer/:email', description: 'Search orders by customer email' },
      { method: 'POST', path: '/orders/:orderId/invoice', description: 'Generate invoice for an order' }
    ]
  });
});

// 1. Health check endpoint
app.get('/health', (req, res) => {
  res.status(200).json({ 
    status: 'healthy',
    environment: isDevelopment ? 'development' : 'production',
    storage: isDevelopment ? 'in-memory' : 'AWS DynamoDB',
    invoicesService: INVOICES_SERVICE_URL
  });
});

// 2. Create a new order
app.post('/orders', orderValidationRules, async (req, res) => {
  // Check for validation errors
  const errors = validationResult(req);
  if (!errors.isEmpty()) {
    return res.status(400).json({ errors: errors.array() });
  }

  // Generate a unique order ID
  const orderId = uuidv4();
  
  // Calculate total cost (product price + shipping + tax)
  const productPrice = parseFloat(req.body.price);
  const shippingCost = parseFloat(req.body.shippingCost);
  const taxRate = 0.08; // 8% tax rate (can be made configurable)
  const taxAmount = productPrice * taxRate;
  const totalCost = productPrice + shippingCost + taxAmount;

  // Prepare order item
  const orderItem = {
    orderId,
    firstName: req.body.firstName,
    lastName: req.body.lastName,
    address: req.body.address,
    city: req.body.city,
    state: req.body.state,
    country: req.body.country,
    zipCode: req.body.zipCode,
    email: req.body.email,
    phoneNumber: req.body.phoneNumber,
    payment: {
      cardFirstName: req.body.payment.cardFirstName,
      cardLastName: req.body.payment.cardLastName,
      billingAddress: req.body.payment.billingAddress,
      billingCity: req.body.payment.billingCity,
      billingState: req.body.payment.billingState,
      billingCountry: req.body.payment.billingCountry,
      billingZipCode: req.body.payment.billingZipCode,
      // For security, only store last 4 digits of card number
      cardNumberLast4: req.body.payment.cardNumber.slice(-4),
      // Don't store full security number, just indicate it was provided
      securityProvided: true,
      expDate: req.body.payment.expDate
    },
    product: req.body.product,
    price: productPrice,
    shippingCost: shippingCost,
    tax: taxAmount.toFixed(2),
    totalCost: totalCost.toFixed(2),
    status: 'received',
    createdAt: new Date().toISOString(),
    updatedAt: new Date().toISOString()
  };

  try {
    // Store order using the appropriate storage method
    await orderStorage.create(orderItem);

    // After successfully creating the order, try to generate an invoice
    let invoiceResult = { generated: false };
    
    try {
      const invoiceResponse = await generateInvoice(orderId);
      
      if (invoiceResponse.success) {
        console.log('Invoice generated successfully', invoiceResponse.data);
        invoiceResult = {
          generated: true,
          message: 'Invoice has been generated and sent',
          details: invoiceResponse.data
        };
      } else {
        console.log('Invoice generation failed', invoiceResponse.error);
        invoiceResult = {
          generated: false,
          message: 'Failed to generate invoice, it will be processed later',
          error: invoiceResponse.error
        };
      }
    } catch (invoiceError) {
      console.error('Exception during invoice generation:', invoiceError);
      invoiceResult = {
        generated: false,
        message: 'Error occurred during invoice generation',
        error: invoiceError.message
      };
    }

    // Respond with order details and invoice status
    res.status(201).json({
      message: 'Order created successfully',
      orderId,
      totalCost: totalCost.toFixed(2),
      invoice: invoiceResult
    });
  } catch (error) {
    console.error('Error creating order:', error);
    res.status(500).json({ error: 'Failed to create order', details: error.message });
  }
});

// 3. Get all orders
app.get('/orders', async (req, res) => {
  try {
    const orders = await orderStorage.list();
    res.status(200).json(orders);
  } catch (error) {
    console.error('Error retrieving orders:', error);
    res.status(500).json({ error: 'Failed to retrieve orders', details: error.message });
  }
});

// 4. Get a specific order by ID
app.get('/orders/:orderId', async (req, res) => {
  try {
    const orderId = req.params.orderId;
    const order = await orderStorage.get(orderId);
    
    if (!order) {
      return res.status(404).json({ error: 'Order not found' });
    }
    
    res.status(200).json(order);
  } catch (error) {
    console.error('Error retrieving order:', error);
    res.status(500).json({ error: 'Failed to retrieve order', details: error.message });
  }
});

// 5. Update an order
app.put('/orders/:orderId', orderValidationRules, async (req, res) => {
  // Check for validation errors
  const errors = validationResult(req);
  if (!errors.isEmpty()) {
    return res.status(400).json({ errors: errors.array() });
  }

  try {
    const orderId = req.params.orderId;
    
    // Check if order exists
    const existingOrder = await orderStorage.get(orderId);
    if (!existingOrder) {
      return res.status(404).json({ error: 'Order not found' });
    }

    // Calculate updated total cost
    const productPrice = parseFloat(req.body.price);
    const shippingCost = parseFloat(req.body.shippingCost);
    const taxRate = 0.08; // 8% tax rate (can be made configurable)
    const taxAmount = productPrice * taxRate;
    const totalCost = productPrice + shippingCost + taxAmount;

<<<<<<< HEAD
    // Prepare updated order data
    const updatedOrderData = {
      firstName: req.body.firstName,
      lastName: req.body.lastName,
      address: req.body.address,
      city: req.body.city,
      state: req.body.state,
      country: req.body.country,
      zipCode: req.body.zipCode,
      email: req.body.email,
      phoneNumber: req.body.phoneNumber,
      payment: {
        cardFirstName: req.body.payment.cardFirstName,
        cardLastName: req.body.payment.cardLastName,
        billingAddress: req.body.payment.billingAddress,
        billingCity: req.body.payment.billingCity,
        billingState: req.body.payment.billingState,
        billingCountry: req.body.payment.billingCountry,
        billingZipCode: req.body.payment.billingZipCode,
        cardNumberLast4: req.body.payment.cardNumber.slice(-4),
        securityProvided: true,
        expDate: req.body.payment.expDate
      },
      product: req.body.product,
      price: productPrice,
      shippingCost: shippingCost,
      tax: taxAmount.toFixed(2),
      totalCost: totalCost.toFixed(2),
      updatedAt: new Date().toISOString()
    };

    // Update the order
    const updatedOrder = await orderStorage.update(orderId, updatedOrderData);

    res.status(200).json({
      message: 'Order updated successfully',
      order: updatedOrder
    });
  } catch (error) {
    console.error('Error updating order:', error);
    res.status(500).json({ error: 'Failed to update order', details: error.message });
  }
});

// 6. Update order status only
app.patch('/orders/:orderId/status', [
  body('status')
    .trim()
    .notEmpty()
    .isIn(['received', 'processing', 'shipped', 'in-transit', 'delivered', 'cancelled'])
    .withMessage('Valid status is required')
], async (req, res) => {
  // Check for validation errors
  const errors = validationResult(req);
  if (!errors.isEmpty()) {
    return res.status(400).json({ errors: errors.array() });
  }

  try {
    const orderId = req.params.orderId;
    
    // Check if order exists
    const existingOrder = await orderStorage.get(orderId);
    if (!existingOrder) {
      return res.status(404).json({ error: 'Order not found' });
    }

    // Update only the status
    const updatedOrder = await orderStorage.update(orderId, {
      status: req.body.status,
      updatedAt: new Date().toISOString()
    });

    res.status(200).json({
      message: 'Order status updated successfully',
      order: updatedOrder
    });
  } catch (error) {
    console.error('Error updating order status:', error);
    res.status(500).json({ error: 'Failed to update order status', details: error.message });
  }
});

// 7. Delete an order
app.delete('/orders/:orderId', async (req, res) => {
  try {
    const orderId = req.params.orderId;
    
    // Delete the order and get the deleted item
    const deletedOrder = await orderStorage.delete(orderId);
    
    if (!deletedOrder) {
      return res.status(404).json({ error: 'Order not found' });
    }

    res.status(200).json({
      message: 'Order deleted successfully',
      order: deletedOrder
    });
  } catch (error) {
    console.error('Error deleting order:', error);
    res.status(500).json({ error: 'Failed to delete order', details: error.message });
  }
});

// 8. Filter orders by status
app.get('/orders/status/:status', async (req, res) => {
  const validStatuses = ['received', 'processing', 'shipped', 'in-transit', 'delivered', 'cancelled'];
  const status = req.params.status;
  
  if (!validStatuses.includes(status)) {
    return res.status(400).json({ error: 'Invalid status parameter' });
  }
  
  try {
    const filteredOrders = await orderStorage.filterByStatus(status);
    res.status(200).json(filteredOrders);
  } catch (error) {
    console.error('Error retrieving orders by status:', error);
    res.status(500).json({ error: 'Failed to retrieve orders', details: error.message });
  }
});

// 9. Search orders by customer email
app.get('/orders/customer/:email', async (req, res) => {
  try {
    const email = req.params.email;
    const filteredOrders = await orderStorage.filterByEmail(email);
    res.status(200).json(filteredOrders);
  } catch (error) {
    console.error('Error retrieving orders by email:', error);
    res.status(500).json({ error: 'Failed to retrieve orders', details: error.message });
  }
});

// 10. Manually generate invoice for an order
app.post('/orders/:orderId/invoice', async (req, res) => {
  try {
    const orderId = req.params.orderId;
    
    // Check if order exists
    const order = await orderStorage.get(orderId);
    if (!order) {
      return res.status(404).json({ error: 'Order not found' });
    }

    const invoiceResponse = await generateInvoice(orderId);
    
    if (invoiceResponse.success) {
      res.status(200).json({
        message: 'Invoice generated successfully',
        invoice: invoiceResponse.data
      });
    } else {
      res.status(500).json({
        message: 'Failed to generate invoice',
        error: invoiceResponse.error
      });
    }
  } catch (error) {
    console.error('Error generating invoice:', error);
    res.status(500).json({ 
      error: 'Failed to generate invoice', 
      details: error.message 
    });
  }
});

// Initialize and start the server
async function startServer() {
  try {
    // If in production mode, make sure the DynamoDB table exists
    if (!isDevelopment) {
      const tableReady = await ensureTableExists();
      if (!tableReady) {
        console.error('Failed to ensure DynamoDB table exists. Cannot start server in production mode.');
        process.exit(1);
      }
    }
    
    // Start the server
    app.listen(PORT, () => {
      console.log(`Orders microservice running on port ${PORT} in ${isDevelopment ? 'DEVELOPMENT' : 'PRODUCTION'} mode`);
      console.log(`Storage: ${isDevelopment ? 'In-memory' : 'AWS DynamoDB'}`);
      console.log(`Configured to use Invoices service at: ${INVOICES_SERVICE_URL}`);
    });
  } catch (error) {
    console.error('Error starting server:', error);
    process.exit(1);
  }
}

// Start the server
startServer();

// Export for testing purposes
module.exports = { app, orderStorage };
=======
// Create Order
app.post('/orders', (req, res) => {
  const {
    customerName,
    email,
    address,
    status = 'Pending',
    product,
    payment
  } = req.body;

  const newOrder = {
    id: currentId++,
    customerName,
    email,
    address,
    status,
    product,
    payment
  };

  orders.push(newOrder);
  res.status(201).json(newOrder);
  console.log('Submitting full order:', newOrder);

});

// Update Order
app.put('/orders/:id', (req, res) => {
  const { id } = req.params;
  const {
    customerName,
    email,
    address,
    status,
    product,
    payment
  } = req.body;

  const order = orders.find(order => order.id === parseInt(id));
  if (order) {
    order.customerName = customerName;
    order.email = email;
    order.address = address;
    order.status = status;
    order.product = product;
    order.payment = payment;
    res.json(order);
  } else {
    res.status(404).send('Order not found');
  }
});


// Get All Orders
app.get('/orders', (req, res) => {
  res.json(orders);
});

// Delete Order
app.delete('/orders/:id', (req, res) => {
  const { id } = req.params;
  orders = orders.filter(order => order.id !== parseInt(id));
  res.status(204).send();
});

app.listen(PORT, () => console.log(`Order service running on port ${PORT}`));
>>>>>>> 1347f9b4
<|MERGE_RESOLUTION|>--- conflicted
+++ resolved
@@ -479,8 +479,7 @@
     const taxRate = 0.08; // 8% tax rate (can be made configurable)
     const taxAmount = productPrice * taxRate;
     const totalCost = productPrice + shippingCost + taxAmount;
-
-<<<<<<< HEAD
+    
     // Prepare updated order data
     const updatedOrderData = {
       firstName: req.body.firstName,
@@ -677,73 +676,4 @@
 startServer();
 
 // Export for testing purposes
-module.exports = { app, orderStorage };
-=======
-// Create Order
-app.post('/orders', (req, res) => {
-  const {
-    customerName,
-    email,
-    address,
-    status = 'Pending',
-    product,
-    payment
-  } = req.body;
-
-  const newOrder = {
-    id: currentId++,
-    customerName,
-    email,
-    address,
-    status,
-    product,
-    payment
-  };
-
-  orders.push(newOrder);
-  res.status(201).json(newOrder);
-  console.log('Submitting full order:', newOrder);
-
-});
-
-// Update Order
-app.put('/orders/:id', (req, res) => {
-  const { id } = req.params;
-  const {
-    customerName,
-    email,
-    address,
-    status,
-    product,
-    payment
-  } = req.body;
-
-  const order = orders.find(order => order.id === parseInt(id));
-  if (order) {
-    order.customerName = customerName;
-    order.email = email;
-    order.address = address;
-    order.status = status;
-    order.product = product;
-    order.payment = payment;
-    res.json(order);
-  } else {
-    res.status(404).send('Order not found');
-  }
-});
-
-
-// Get All Orders
-app.get('/orders', (req, res) => {
-  res.json(orders);
-});
-
-// Delete Order
-app.delete('/orders/:id', (req, res) => {
-  const { id } = req.params;
-  orders = orders.filter(order => order.id !== parseInt(id));
-  res.status(204).send();
-});
-
-app.listen(PORT, () => console.log(`Order service running on port ${PORT}`));
->>>>>>> 1347f9b4
+module.exports = { app, orderStorage };