import { ChangeEvent, FormEvent, useEffect, useState } from 'react';
import axios from 'axios';
import './Orders.css';

interface Order {
  id?: number;
  orderId?: string;
  customerName?: string;
  firstName: string;
  lastName: string;
  email: string;
  address: string;
  city: string;
  state: string;
  country: string;
  zipCode: string;
  phoneNumber: string;
  status: string;
  product: string;
  price: number | string;
  shippingCost: number | string;
  payment: {
    cardFirstName: string;
    cardLastName: string;
    billingAddress: string;
    billingCity: string;
    billingState: string;
    billingCountry: string;
    billingZipCode: string;
    cardNumber: string;
    securityNumber: string;
    expDate: string;
  };
  totalCost?: string;
  tax?: string;
  createdAt?: string;
  updatedAt?: string;
}

// Add error response type
interface ErrorResponse {
  error?: string;
  errors?: Array<{ msg: string }>;
  status?: number;
}

const ORDER_API = 'http://localhost:3001/orders';

export default function OrderManager() {
  const [orders, setOrders] = useState<Order[]>([]);
  const [form, setForm] = useState<Order>({
    firstName: '',
    lastName: '',
    email: '',
    address: '',
    city: '',
    state: '',
    country: '',
    zipCode: '',
    phoneNumber: '',
    status: 'received',
    product: '',
    price: '',
    shippingCost: '',
    payment: {
      cardFirstName: '',
      cardLastName: '',
      billingAddress: '',
      billingCity: '',
      billingState: '',
      billingCountry: '',
      billingZipCode: '',
      cardNumber: '',
      securityNumber: '',
      expDate: ''
    }
  });
  const [editingId, setEditingId] = useState<string | null>(null);
  const [loading, setLoading] = useState<boolean>(false);
  const [error, setError] = useState<string | null>(null);
  const [activeFormTab, setActiveFormTab] = useState<string>('customer');

  useEffect(() => {
    fetchOrders();
  }, []);

  const fetchOrders = async () => {
    try {
      setLoading(true);
      const res = await axios.get(`${ORDER_API}/all`);
      console.log('Fetched orders:', res.data);
      setOrders(res.data);
      setError(null);
    } catch (error) {
      console.error('Failed to fetch orders:', error);
      setError('Failed to fetch orders. Please try again.');
      setOrders([]);
    } finally {
      setLoading(false);
    }
  };

  const handleChange = (e: ChangeEvent<HTMLInputElement | HTMLSelectElement>) => {
    const { name, value } = e.target;
    
    // Handle nested payment fields
    if (name.startsWith('payment.')) {
      const paymentField = name.split('.')[1];
      setForm({
        ...form,
        payment: {
          ...form.payment,
          [paymentField]: value
        }
      });
    } else {
      setForm({
        ...form,
        [name]: value
      });
    }
  };

  const handleSubmit = async (e: FormEvent<HTMLFormElement>) => {
    e.preventDefault();
    setLoading(true);
    setError(null);

    // Merge form sections into one payload
    const fullOrder = {
      ...form,
      product: form.product,
      payment: form.payment,
    };

    try {
      console.log('Submitting order:', JSON.stringify(fullOrder, null, 2));

      if (editingId) {
        const response = await axios.put(`${ORDER_API}/${editingId}`, fullOrder);
        console.log('Order updated:', response.data);
        setEditingId(null);
      } else {
        const response = await axios.post(ORDER_API, fullOrder);
        console.log('Order created:', response.data);
      }

      // Reset form with proper type
      setForm({
        firstName: '',
        lastName: '',
        email: '',
        address: '',
        city: '',
        state: '',
        country: '',
        zipCode: '',
        phoneNumber: '',
        status: 'received',
        product: '',
        price: '',
        shippingCost: '',
        payment: {
          cardFirstName: '',
          cardLastName: '',
          billingAddress: '',
          billingCity: '',
          billingState: '',
          billingCountry: '',
          billingZipCode: '',
          cardNumber: '',
          securityNumber: '',
          expDate: ''
        }
      });

      // Reset to first tab after successful submission
      setActiveFormTab('customer');
      
      fetchOrders();
    } catch (error: unknown) {
      console.error('Error submitting order:', error);
      const axiosError = error as { response?: { data: ErrorResponse; status: number } };

      if (axiosError.response) {
        console.error('Error response data:', axiosError.response.data);
        console.error('Error response status:', axiosError.response.status);

        if (axiosError.response.data?.errors) {
          const errorMessages = axiosError.response.data.errors.map(err => err.msg).join(', ');
          setError(`Failed to submit order: ${errorMessages}`);
        } else {
          setError(`Failed to submit order: ${axiosError.response.data?.error || 'Unknown error'}`);
        }
      } else {
        setError(`Failed to submit order: ${error instanceof Error ? error.message : 'Unknown error'}`);
      }
    } finally {
      setLoading(false);
    }
  };

  const handleEdit = (order: Order) => {
    console.log('Editing order:', order);
    
    // Ensure the form has all required fields from the order
    setForm({
      firstName: order.firstName || '',
      lastName: order.lastName || '',
      email: order.email || '',
      phoneNumber: order.phoneNumber || '',
      address: order.address || '',
      city: order.city || '',
      state: order.state || '',
      country: order.country || '',
      zipCode: order.zipCode || '',
      product: order.product || '',
      price: order.price || '',
      shippingCost: order.shippingCost || '',
      status: order.status || 'received',
      payment: {
        cardFirstName: order.payment?.cardFirstName || '',
        cardLastName: order.payment?.cardLastName || '',
        billingAddress: order.payment?.billingAddress || '',
        billingCity: order.payment?.billingCity || '',
        billingState: order.payment?.billingState || '',
        billingCountry: order.payment?.billingCountry || '',
        billingZipCode: order.payment?.billingZipCode || '',
        // Don't pre-fill card number for security
        // cardNumber: '',
        cardNumber: order.payment?.cardNumber || '',
        securityNumber: order.payment?.securityNumber || '',
        expDate: order.payment?.expDate || ''
      }
    });
    
    setEditingId(order.orderId || null);
    setActiveFormTab('customer');
  };

  const handleDelete = async (orderId: string) => {
    if (window.confirm("Are you sure you want to delete this order? This action cannot be undone.")) {
      try {
        setLoading(true);
        console.log('Deleting order:', orderId);
        await axios.delete(`${ORDER_API}/${orderId}`);
        fetchOrders();
      } catch (error) {
        console.error('Error deleting order:', error);
        setError('Failed to delete order.');
      } finally {
        setLoading(false);
      }
    }
  };

  const handleGenerateInvoice = async (orderId: string) => {
    try {
      setLoading(true);
      console.log('Generating invoice for order:', orderId);
      const response = await axios.post(`${ORDER_API}/${orderId}/invoice`);
      console.log('Invoice generation response:', response.data);
      alert('Invoice generated successfully!');
    } catch (error) {
      console.error('Error generating invoice:', error);
      setError('Failed to generate invoice.');
    } finally {
      setLoading(false);
    }
  };

  // Function to get appropriate status badge class
  const getStatusBadgeClass = (status: string) => {
    return `status-badge status-${status.toLowerCase()}`;
  };

  // Format currency for display
  const formatCurrency = (amount: number | string) => {
    if (!amount) return '$0.00';
    return `$${Number(amount).toFixed(2)}`;
  };

  // Calculate total cost
  const calculateTotal = (price: number | string, shippingCost: number | string) => {
    const numPrice = Number(price) || 0;
    const numShipping = Number(shippingCost) || 0;
    return formatCurrency((numPrice + numShipping) * 1.08); // Adding 8% tax
  };

  // Render form section based on active tab
  const renderFormSection = () => {
    switch (activeFormTab) {
      case 'customer':
        return (
          <>
            <div className="form-section">
              <h3>Customer Information</h3>
            </div>
            <div className="form-group">
              <label htmlFor="firstName">First Name</label>
              <input 
                id="firstName"
                name="firstName" 
                value={form.firstName} 
                onChange={handleChange} 
                placeholder="First Name" 
                required 
              />
            </div>
            <div className="form-group">
              <label htmlFor="lastName">Last Name</label>
              <input 
                id="lastName"
                name="lastName" 
                value={form.lastName} 
                onChange={handleChange} 
                placeholder="Last Name" 
                required 
              />
            </div>
            <div className="form-group">
              <label htmlFor="email">Email</label>
              <input 
                id="email"
                name="email" 
                type="email" 
                value={form.email} 
                onChange={handleChange} 
                placeholder="Email" 
                required 
              />
            </div>
            <div className="form-group">
              <label htmlFor="phoneNumber">Phone Number</label>
              <input 
                id="phoneNumber"
                name="phoneNumber" 
                type="tel"
                value={form.phoneNumber} 
                onChange={handleChange} 
                placeholder="Phone Number" 
                required 
              />
            </div>
            <div className="form-group">
              <label htmlFor="address">Address</label>
              <input 
                id="address"
                name="address" 
                value={form.address} 
                onChange={handleChange} 
                placeholder="Address" 
                required 
              />
            </div>
            <div className="form-group">
              <label htmlFor="city">City</label>
              <input 
                id="city"
                name="city" 
                value={form.city} 
                onChange={handleChange} 
                placeholder="City" 
                required 
              />
            </div>
            <div className="form-group">
              <label htmlFor="state">State</label>
              <input 
                id="state"
                name="state" 
                value={form.state} 
                onChange={handleChange} 
                placeholder="State" 
                required 
              />
            </div>
            <div className="form-group">
              <label htmlFor="country">Country</label>
              <input 
                id="country"
                name="country" 
                value={form.country} 
                onChange={handleChange} 
                placeholder="Country" 
                required 
              />
            </div>
            <div className="form-group">
              <label htmlFor="zipCode">Zip Code</label>
              <input 
                id="zipCode"
                name="zipCode" 
                value={form.zipCode} 
                onChange={handleChange} 
                placeholder="Zip Code" 
                required 
              />
            </div>
          </>
        );
      case 'payment':
        return (
          <>
            <div className="form-section">
              <h3>Payment Information</h3>
            </div>
            <div className="form-group">
              <label htmlFor="payment.cardFirstName">Cardholder First Name</label>
              <input 
                id="payment.cardFirstName"
                name="payment.cardFirstName" 
                value={form.payment.cardFirstName} 
                onChange={handleChange} 
                placeholder="Cardholder First Name" 
                required 
              />
            </div>
            <div className="form-group">
              <label htmlFor="payment.cardLastName">Cardholder Last Name</label>
              <input 
                id="payment.cardLastName"
                name="payment.cardLastName" 
                value={form.payment.cardLastName} 
                onChange={handleChange} 
                placeholder="Cardholder Last Name" 
                required 
              />
            </div>
            <div className="form-group">
              <label htmlFor="payment.cardNumber">Card Number</label>
              <input 
                id="payment.cardNumber"
                name="payment.cardNumber" 
                value={form.payment.cardNumber} 
                onChange={handleChange} 
                maxLength={16}
                pattern="[0-9]*"
                inputMode="numeric"
                placeholder="Card Number" 
                required 
              />
            </div>
            <div className="form-group">
              <label htmlFor="payment.expDate">Expiration Date (MMYY)</label>
              <input 
                id="payment.expDate"
                name="payment.expDate" 
                maxLength={4}
                value={form.payment.expDate} 
                onChange={handleChange} 
                placeholder="MMYY" 
                required 
              />
            </div>
            <div className="form-group">
              <label htmlFor="payment.securityNumber">Security Code</label>
              <input 
                id="payment.securityNumber"
                name="payment.securityNumber" 
                value={form.payment.securityNumber} 
                onChange={handleChange} 
                maxLength={3}
                pattern="[0-9]*"
                inputMode="numeric"
                placeholder="CVV" 
                required 
              />
            </div>
            <div className="form-group">
              <label htmlFor="payment.billingAddress">Billing Address</label>
              <input 
                id="payment.billingAddress"
                name="payment.billingAddress" 
                value={form.payment.billingAddress} 
                onChange={handleChange} 
                placeholder="Billing Address" 
                required 
              />
            </div>
            <div className="form-group">
              <label htmlFor="payment.billingCity">Billing City</label>
              <input 
                id="payment.billingCity"
                name="payment.billingCity" 
                value={form.payment.billingCity} 
                onChange={handleChange} 
                placeholder="Billing City" 
                required 
              />
            </div>
            <div className="form-group">
              <label htmlFor="payment.billingState">Billing State</label>
              <input 
                id="payment.billingState"
                name="payment.billingState" 
                value={form.payment.billingState} 
                onChange={handleChange} 
                placeholder="Billing State" 
                required 
              />
            </div>
            <div className="form-group">
              <label htmlFor="payment.billingCountry">Billing Country</label>
              <input 
                id="payment.billingCountry"
                name="payment.billingCountry" 
                value={form.payment.billingCountry} 
                onChange={handleChange} 
                placeholder="Billing Country" 
                required 
              />
            </div>
            <div className="form-group">
              <label htmlFor="payment.billingZipCode">Billing Zip Code</label>
              <input 
                id="payment.billingZipCode"
                name="payment.billingZipCode" 
                value={form.payment.billingZipCode} 
                onChange={handleChange} 
                placeholder="Billing Zip Code" 
                required 
              />
            </div>
          </>
        );
      case 'product':
        return (
          <>
            <div className="form-section">
              <h3>Product Information</h3>
            </div>
            <div className="form-group">
              <label htmlFor="product">Product Name</label>
              <input 
                id="product"
                name="product" 
                value={form.product} 
                onChange={handleChange} 
                placeholder="Product Name" 
                required 
              />
            </div>
            <div className="form-group">
              <label htmlFor="price">Price ($)</label>
              <input 
                id="price"
                name="price" 
                type="number" 
                step="0.01" 
                min="0.01" 
                value={form.price} 
                onChange={handleChange} 
                placeholder="Price" 
                required 
              />
            </div>
            <div className="form-group">
              <label htmlFor="shippingCost">Shipping Cost ($)</label>
              <input 
                id="shippingCost"
                name="shippingCost" 
                type="number" 
                step="0.01" 
                min="0" 
                value={form.shippingCost} 
                onChange={handleChange} 
                placeholder="Shipping Cost" 
                required 
              />
            </div>
            <div className="form-group">
              <label htmlFor="status">Order Status</label>
              <select 
                id="status"
                name="status" 
                value={form.status} 
                onChange={handleChange}
              >
                <option value="received">Received</option>
                <option value="processing">Processing</option>
                <option value="shipped">Shipped</option>
                <option value="in-transit">In Transit</option>
                <option value="delivered">Delivered</option>
                <option value="cancelled">Cancelled</option>
              </select>
            </div>
            
            {Number(form.price) > 0 && Number(form.shippingCost) >= 0 && (
              <div className="form-group order-summary">
                <div className="summary-row">
                  <span>Subtotal:</span>
                  <span>{formatCurrency(form.price)}</span>
                </div>
                <div className="summary-row">
                  <span>Shipping:</span>
                  <span>{formatCurrency(form.shippingCost)}</span>
                </div>
                <div className="summary-row">
                  <span>Tax (8%):</span>
                  <span>{formatCurrency((Number(form.price) + Number(form.shippingCost)) * 0.08)}</span>
                </div>
                <div className="summary-row total">
                  <span>Total:</span>
                  <span>{calculateTotal(form.price, form.shippingCost)}</span>
                </div>
              </div>
            )}
          </>
        );
      default:
        return null;
    }
  };

  return (
    <div className="order-management-container">
      <div className="left-column">
        <section className="order-section">
          <h2>Order Management System</h2>
          
          {error && <div className="error-message">{error}</div>}
          
          <div className="form-tabs">
            <button 
              className={`tab-button ${activeFormTab === 'customer' ? 'active' : ''}`}
              onClick={() => setActiveFormTab('customer')}
              type="button"
            >
              Customer
            </button>
            <button 
              className={`tab-button ${activeFormTab === 'payment' ? 'active' : ''}`}
              onClick={() => setActiveFormTab('payment')}
              type="button"
            >
              Payment
            </button>
            <button 
              className={`tab-button ${activeFormTab === 'product' ? 'active' : ''}`}
              onClick={() => setActiveFormTab('product')}
              type="button"
            >
              Product
            </button>
          </div>
          
          <form onSubmit={handleSubmit}>
<<<<<<< HEAD
            {renderFormSection()}
=======
            <h3>Customer Information</h3>
            <input 
              name="firstName" 
              value={form.firstName} 
              onChange={handleChange} 
              placeholder="First Name" 
              required 
            />
            <input 
              name="lastName" 
              value={form.lastName} 
              onChange={handleChange} 
              placeholder="Last Name" 
              required 
            />
            <input 
              name="email" 
              type="email" 
              value={form.email} 
              onChange={handleChange} 
              placeholder="Email" 
              required 
            />
            <input 
              name="phoneNumber" 
              type="number"
              value={form.phoneNumber} 
              onChange={handleChange} 
              maxLength={10}
              pattern="[0-9]*"
              inputMode="numeric"
              placeholder="Phone Number" 
              required 
            />
            <input 
              name="address" 
              value={form.address} 
              onChange={handleChange} 
              placeholder="Address" 
              required 
            />
            <input 
              name="city" 
              value={form.city} 
              onChange={handleChange} 
              placeholder="City" 
              required 
            />
            <input 
              name="state" 
              value={form.state} 
              onChange={handleChange} 
              placeholder="State" 
              required 
            />
            <input 
              name="country" 
              value={form.country} 
              onChange={handleChange} 
              placeholder="Country" 
              required 
            />
            <input 
              name="zipCode" 
              type="number"
              value={form.zipCode} 
              onChange={handleChange} 
              placeholder="Zip Code" 
              required 
            />
            
            <h3>Payment Information</h3>
            <input 
              name="payment.cardFirstName" 
              value={form.payment.cardFirstName} 
              onChange={handleChange} 
              placeholder="Card First Name" 
              required 
            />
            <input 
              name="payment.cardLastName" 
              value={form.payment.cardLastName} 
              onChange={handleChange} 
              placeholder="Card Last Name" 
              required 
            />
            <input 
              name="payment.billingAddress" 
              value={form.payment.billingAddress} 
              onChange={handleChange} 
              placeholder="Billing Address" 
              required 
            />
            <input 
              name="payment.billingCity" 
              value={form.payment.billingCity} 
              onChange={handleChange} 
              placeholder="Billing City" 
              required 
            />
            <input 
              name="payment.billingState" 
              value={form.payment.billingState} 
              onChange={handleChange} 
              placeholder="Billing State" 
              required 
            />
            <input 
              name="payment.billingCountry" 
              value={form.payment.billingCountry} 
              onChange={handleChange} 
              placeholder="Billing Country" 
              required 
            />
            <input 
              name="payment.billingZipCode" 
              type="number"
              value={form.payment.billingZipCode} 
              onChange={handleChange} 
              placeholder="Billing Zip Code" 
              required 
            />
            <input 
              name="payment.cardNumber" 
              value={form.payment.cardNumber} 
              onChange={handleChange} 
              maxLength={16}
              pattern="[0-9]*"
              // inputMode="numeric"
              placeholder="Card Number" 
              required 
            />
            <input 
              name="payment.securityNumber" 
              value={form.payment.securityNumber} 
              onChange={handleChange} 
              maxLength={3}
              pattern="[0-9]*"
              inputMode="numeric"
              placeholder="Security Number" 
              required 
            />
            <input 
              name="payment.expDate" 
              maxLength={4}
              value={form.payment.expDate} 
              onChange={handleChange} 
              placeholder="Expiration Date (MMYY)" 
              required 
            />
            
            <h3>Product Information</h3>
            <input 
              name="product" 
              value={form.product} 
              onChange={handleChange} 
              placeholder="Product" 
              required 
            />
            <input 
              name="price" 
              type="number" 
              step="0.01" 
              min="0.01" 
              value={form.price} 
              onChange={handleChange} 
              placeholder="Price" 
              required 
            />
            <input 
              name="shippingCost" 
              type="number" 
              step="0.01" 
              min="0" 
              value={form.shippingCost} 
              onChange={handleChange} 
              placeholder="Shipping Cost" 
              required 
            />
            <select name="status" value={form.status} onChange={handleChange}>
              <option value="received">Received</option>
              <option value="processing">Processing</option>
              <option value="shipped">Shipped</option>
              <option value="in-transit">In Transit</option>
              <option value="delivered">Delivered</option>
              <option value="cancelled">Cancelled</option>
            </select>
>>>>>>> 6b87a320
            
            <div className="form-actions">
              {activeFormTab !== 'customer' && (
                <button 
                  type="button" 
                  className="secondary" 
                  onClick={() => setActiveFormTab(activeFormTab === 'payment' ? 'customer' : 'payment')}
                >
                  Previous
                </button>
              )}
              
              {activeFormTab !== 'product' ? (
                <button 
                  type="button" 
                  className="primary" 
                  onClick={() => setActiveFormTab(activeFormTab === 'customer' ? 'payment' : 'product')}
                >
                  Next
                </button>
              ) : (
                <button 
                  type="submit" 
                  className="success" 
                  disabled={loading}
                >
                  {editingId ? 'Update Order' : 'Create Order'}
                </button>
              )}
              
              {editingId && (
                <button 
                  type="button" 
                  className="secondary"
                  onClick={() => {
                    setEditingId(null);
                    // Reset form to initial state
                    setForm({
                      firstName: '',
                      lastName: '',
                      email: '',
                      address: '',
                      city: '',
                      state: '',
                      country: '',
                      zipCode: '',
                      phoneNumber: '',
                      status: 'received',
                      product: '',
                      price: '',
                      shippingCost: '',
                      payment: {
                        cardFirstName: '',
                        cardLastName: '',
                        billingAddress: '',
                        billingCity: '',
                        billingState: '',
                        billingCountry: '',
                        billingZipCode: '',
                        cardNumber: '',
                        securityNumber: '',
                        expDate: ''
                      }
                    });
                  }}
                >
                  Cancel Edit
                </button>
              )}
            </div>
          </form>
          
          <div className="orders-list">
            <h3>
              Recent Orders
              <button className="refresh-button secondary" onClick={fetchOrders} disabled={loading}>
                Refresh
              </button>
            </h3>
            
            {loading ? (
              <div className="loading-indicator">
                <div className="loading-spinner"></div>
                Loading orders...
              </div>
            ) : orders.length === 0 ? (
              <div className="empty-state">
                <p>No orders found. Create your first order to get started.</p>
              </div>
            ) : (
              <div className="order-grid">
                {orders.map((order) => (
                  <div key={order.orderId || order.id} className="order-item">
                    <div className="order-header">
                      <strong>#{order.orderId || order.id}</strong>
                      <span className={getStatusBadgeClass(order.status)}>{order.status}</span>
                    </div>
                    
                    <div className="order-content">
                      <div className="order-details">
                        <p>
                          <span className="label">Customer:</span>
                          <span className="value">{order.firstName} {order.lastName}</span>
                        </p>
                        <p>
                          <span className="label">Product:</span>
                          <span className="value">{order.product}</span>
                        </p>
                        <p>
                          <span className="label">Total:</span>
                          <span className="value">{order.totalCost || calculateTotal(order.price, order.shippingCost)}</span>
                        </p>
                        <p>
                          <span className="label">Date:</span>
                          <span className="value">
                            {order.createdAt ? new Date(order.createdAt).toLocaleDateString() : 'N/A'}
                          </span>
                        </p>
                      </div>
                    </div>
                    
                    <div className="order-actions">
                      <button 
                        onClick={() => handleEdit(order)} 
                        className="success"
                      >
                        Edit
                      </button>
                      <button 
                        onClick={() => handleDelete(order.orderId || '')} 
                        className="danger"
                      >
                        Delete
                      </button>
                      <button 
                        onClick={() => handleGenerateInvoice(order.orderId || '')} 
                        className="info"
                      >
                        Invoice
                      </button>
                    </div>
                  </div>
                ))}
              </div>
            )}
          </div>
        </section>
      </div>
    </div>
  );
}<|MERGE_RESOLUTION|>--- conflicted
+++ resolved
@@ -646,198 +646,7 @@
           </div>
           
           <form onSubmit={handleSubmit}>
-<<<<<<< HEAD
             {renderFormSection()}
-=======
-            <h3>Customer Information</h3>
-            <input 
-              name="firstName" 
-              value={form.firstName} 
-              onChange={handleChange} 
-              placeholder="First Name" 
-              required 
-            />
-            <input 
-              name="lastName" 
-              value={form.lastName} 
-              onChange={handleChange} 
-              placeholder="Last Name" 
-              required 
-            />
-            <input 
-              name="email" 
-              type="email" 
-              value={form.email} 
-              onChange={handleChange} 
-              placeholder="Email" 
-              required 
-            />
-            <input 
-              name="phoneNumber" 
-              type="number"
-              value={form.phoneNumber} 
-              onChange={handleChange} 
-              maxLength={10}
-              pattern="[0-9]*"
-              inputMode="numeric"
-              placeholder="Phone Number" 
-              required 
-            />
-            <input 
-              name="address" 
-              value={form.address} 
-              onChange={handleChange} 
-              placeholder="Address" 
-              required 
-            />
-            <input 
-              name="city" 
-              value={form.city} 
-              onChange={handleChange} 
-              placeholder="City" 
-              required 
-            />
-            <input 
-              name="state" 
-              value={form.state} 
-              onChange={handleChange} 
-              placeholder="State" 
-              required 
-            />
-            <input 
-              name="country" 
-              value={form.country} 
-              onChange={handleChange} 
-              placeholder="Country" 
-              required 
-            />
-            <input 
-              name="zipCode" 
-              type="number"
-              value={form.zipCode} 
-              onChange={handleChange} 
-              placeholder="Zip Code" 
-              required 
-            />
-            
-            <h3>Payment Information</h3>
-            <input 
-              name="payment.cardFirstName" 
-              value={form.payment.cardFirstName} 
-              onChange={handleChange} 
-              placeholder="Card First Name" 
-              required 
-            />
-            <input 
-              name="payment.cardLastName" 
-              value={form.payment.cardLastName} 
-              onChange={handleChange} 
-              placeholder="Card Last Name" 
-              required 
-            />
-            <input 
-              name="payment.billingAddress" 
-              value={form.payment.billingAddress} 
-              onChange={handleChange} 
-              placeholder="Billing Address" 
-              required 
-            />
-            <input 
-              name="payment.billingCity" 
-              value={form.payment.billingCity} 
-              onChange={handleChange} 
-              placeholder="Billing City" 
-              required 
-            />
-            <input 
-              name="payment.billingState" 
-              value={form.payment.billingState} 
-              onChange={handleChange} 
-              placeholder="Billing State" 
-              required 
-            />
-            <input 
-              name="payment.billingCountry" 
-              value={form.payment.billingCountry} 
-              onChange={handleChange} 
-              placeholder="Billing Country" 
-              required 
-            />
-            <input 
-              name="payment.billingZipCode" 
-              type="number"
-              value={form.payment.billingZipCode} 
-              onChange={handleChange} 
-              placeholder="Billing Zip Code" 
-              required 
-            />
-            <input 
-              name="payment.cardNumber" 
-              value={form.payment.cardNumber} 
-              onChange={handleChange} 
-              maxLength={16}
-              pattern="[0-9]*"
-              // inputMode="numeric"
-              placeholder="Card Number" 
-              required 
-            />
-            <input 
-              name="payment.securityNumber" 
-              value={form.payment.securityNumber} 
-              onChange={handleChange} 
-              maxLength={3}
-              pattern="[0-9]*"
-              inputMode="numeric"
-              placeholder="Security Number" 
-              required 
-            />
-            <input 
-              name="payment.expDate" 
-              maxLength={4}
-              value={form.payment.expDate} 
-              onChange={handleChange} 
-              placeholder="Expiration Date (MMYY)" 
-              required 
-            />
-            
-            <h3>Product Information</h3>
-            <input 
-              name="product" 
-              value={form.product} 
-              onChange={handleChange} 
-              placeholder="Product" 
-              required 
-            />
-            <input 
-              name="price" 
-              type="number" 
-              step="0.01" 
-              min="0.01" 
-              value={form.price} 
-              onChange={handleChange} 
-              placeholder="Price" 
-              required 
-            />
-            <input 
-              name="shippingCost" 
-              type="number" 
-              step="0.01" 
-              min="0" 
-              value={form.shippingCost} 
-              onChange={handleChange} 
-              placeholder="Shipping Cost" 
-              required 
-            />
-            <select name="status" value={form.status} onChange={handleChange}>
-              <option value="received">Received</option>
-              <option value="processing">Processing</option>
-              <option value="shipped">Shipped</option>
-              <option value="in-transit">In Transit</option>
-              <option value="delivered">Delivered</option>
-              <option value="cancelled">Cancelled</option>
-            </select>
->>>>>>> 6b87a320
-            
             <div className="form-actions">
               {activeFormTab !== 'customer' && (
                 <button 
